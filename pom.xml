--- conflicted
+++ resolved
@@ -165,11 +165,8 @@
         <groupId>org.slf4j</groupId>
         <artifactId>jul-to-slf4j</artifactId>
         <version>${slf4j.verion}</version>
-<<<<<<< HEAD
-=======
         <!-- explicitly include in a project consuming schema-repo if routing JUL through SLF4J is desired -->
         <optional>true</optional>
->>>>>>> c467eb41
       </dependency>
       <dependency>
         <groupId>ch.qos.logback</groupId>
@@ -199,13 +196,8 @@
           <artifactId>maven-compiler-plugin</artifactId>
           <version>${compiler-plugin.version}</version>
           <configuration>
-<<<<<<< HEAD
-            <source>1.7</source>
-            <target>1.7</target>
-=======
             <source>1.6</source>
             <target>1.6</target>
->>>>>>> c467eb41
           </configuration>
         </plugin>
         <plugin>
